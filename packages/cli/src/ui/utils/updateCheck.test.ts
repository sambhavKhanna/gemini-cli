/**
 * @license
 * Copyright 2025 Google LLC
 * SPDX-License-Identifier: Apache-2.0
 */

import { vi, describe, it, expect, beforeEach } from 'vitest';
import { checkForUpdates } from './updateCheck.js';

const getPackageJson = vi.hoisted(() => vi.fn());
vi.mock('../../utils/package.js', () => ({
  getPackageJson,
}));

const updateNotifier = vi.hoisted(() => vi.fn());
vi.mock('update-notifier', () => ({
  default: updateNotifier,
}));

describe('checkForUpdates', () => {
  beforeEach(() => {
    vi.resetAllMocks();
    // Clear DEV environment variable before each test
    delete process.env.DEV;
  });

  it('should return null when running from source (DEV=true)', async () => {
    process.env.DEV = 'true';
    getPackageJson.mockResolvedValue({
      name: 'test-package',
      version: '1.0.0',
    });
    updateNotifier.mockReturnValue({
      fetchInfo: vi
        .fn()
        .mockResolvedValue({ current: '1.0.0', latest: '1.1.0' }),
    });
    const result = await checkForUpdates();
    expect(result).toBeNull();
    expect(getPackageJson).not.toHaveBeenCalled();
    expect(updateNotifier).not.toHaveBeenCalled();
  });

  it('should return null if package.json is missing', async () => {
    getPackageJson.mockResolvedValue(null);
    const result = await checkForUpdates();
    expect(result).toBeNull();
  });

  it('should return null if there is no update', async () => {
    getPackageJson.mockResolvedValue({
      name: 'test-package',
      version: '1.0.0',
    });
    updateNotifier.mockReturnValue({
<<<<<<< HEAD
      fetchInfo: vi.fn().mockResolvedValue(null),
=======
      fetchInfo: vi.fn(async () => null),
>>>>>>> 7356764a
    });
    const result = await checkForUpdates();
    expect(result).toBeNull();
  });

  it('should return a message if a newer version is available', async () => {
    getPackageJson.mockResolvedValue({
      name: 'test-package',
      version: '1.0.0',
    });
    updateNotifier.mockReturnValue({
<<<<<<< HEAD
      fetchInfo: vi
        .fn()
        .mockResolvedValue({ current: '1.0.0', latest: '1.1.0' }),
=======
      fetchInfo: vi.fn(async () => ({ current: '1.0.0', latest: '1.1.0' })),
>>>>>>> 7356764a
    });

    const result = await checkForUpdates();
    expect(result?.message).toContain('1.0.0 → 1.1.0');
    expect(result?.update).toEqual({ current: '1.0.0', latest: '1.1.0' });
  });

  it('should return null if the latest version is the same as the current version', async () => {
    getPackageJson.mockResolvedValue({
      name: 'test-package',
      version: '1.0.0',
    });
    updateNotifier.mockReturnValue({
<<<<<<< HEAD
      fetchInfo: vi
        .fn()
        .mockResolvedValue({ current: '1.0.0', latest: '1.0.0' }),
=======
      fetchInfo: vi.fn(async () => ({ current: '1.0.0', latest: '1.0.0' })),
>>>>>>> 7356764a
    });
    const result = await checkForUpdates();
    expect(result).toBeNull();
  });

  it('should return null if the latest version is older than the current version', async () => {
    getPackageJson.mockResolvedValue({
      name: 'test-package',
      version: '1.1.0',
    });
    updateNotifier.mockReturnValue({
<<<<<<< HEAD
      fetchInfo: vi
        .fn()
        .mockResolvedValue({ current: '1.1.0', latest: '1.0.0' }),
=======
      fetchInfo: vi.fn(async () => ({ current: '1.0.0', latest: '0.09' })),
>>>>>>> 7356764a
    });
    const result = await checkForUpdates();
    expect(result).toBeNull();
  });

  it('should handle errors gracefully', async () => {
    getPackageJson.mockRejectedValue(new Error('test error'));
    const result = await checkForUpdates();
    expect(result).toBeNull();
  });
});<|MERGE_RESOLUTION|>--- conflicted
+++ resolved
@@ -5,7 +5,7 @@
  */
 
 import { vi, describe, it, expect, beforeEach } from 'vitest';
-import { checkForUpdates } from './updateCheck.js';
+import { checkForUpdates, FETCH_TIMEOUT_MS } from './updateCheck.js';
 
 const getPackageJson = vi.hoisted(() => vi.fn());
 vi.mock('../../utils/package.js', () => ({
@@ -19,9 +19,15 @@
 
 describe('checkForUpdates', () => {
   beforeEach(() => {
+    vi.useFakeTimers();
     vi.resetAllMocks();
     // Clear DEV environment variable before each test
     delete process.env.DEV;
+  });
+
+  afterEach(() => {
+    vi.useRealTimers();
+    vi.restoreAllMocks();
   });
 
   it('should return null when running from source (DEV=true)', async () => {
@@ -53,11 +59,7 @@
       version: '1.0.0',
     });
     updateNotifier.mockReturnValue({
-<<<<<<< HEAD
       fetchInfo: vi.fn().mockResolvedValue(null),
-=======
-      fetchInfo: vi.fn(async () => null),
->>>>>>> 7356764a
     });
     const result = await checkForUpdates();
     expect(result).toBeNull();
@@ -69,13 +71,9 @@
       version: '1.0.0',
     });
     updateNotifier.mockReturnValue({
-<<<<<<< HEAD
       fetchInfo: vi
         .fn()
         .mockResolvedValue({ current: '1.0.0', latest: '1.1.0' }),
-=======
-      fetchInfo: vi.fn(async () => ({ current: '1.0.0', latest: '1.1.0' })),
->>>>>>> 7356764a
     });
 
     const result = await checkForUpdates();
@@ -89,13 +87,9 @@
       version: '1.0.0',
     });
     updateNotifier.mockReturnValue({
-<<<<<<< HEAD
       fetchInfo: vi
         .fn()
         .mockResolvedValue({ current: '1.0.0', latest: '1.0.0' }),
-=======
-      fetchInfo: vi.fn(async () => ({ current: '1.0.0', latest: '1.0.0' })),
->>>>>>> 7356764a
     });
     const result = await checkForUpdates();
     expect(result).toBeNull();
@@ -107,15 +101,32 @@
       version: '1.1.0',
     });
     updateNotifier.mockReturnValue({
-<<<<<<< HEAD
       fetchInfo: vi
         .fn()
         .mockResolvedValue({ current: '1.1.0', latest: '1.0.0' }),
-=======
-      fetchInfo: vi.fn(async () => ({ current: '1.0.0', latest: '0.09' })),
->>>>>>> 7356764a
     });
     const result = await checkForUpdates();
+    expect(result).toBeNull();
+  });
+
+  it('should return null if fetchInfo times out', async () => {
+    getPackageJson.mockResolvedValue({
+      name: 'test-package',
+      version: '1.0.0',
+    });
+    updateNotifier.mockReturnValue({
+      fetchInfo: vi.fn(
+        async () =>
+          new Promise((resolve) => {
+            setTimeout(() => {
+              resolve({ current: '1.0.0', latest: '1.1.0' });
+            }, FETCH_TIMEOUT_MS +1);
+          }),
+      ),
+    });
+    const promise = checkForUpdates();
+    await vi.advanceTimersByTimeAsync(FETCH_TIMEOUT_MS);
+    const result = await promise;
     expect(result).toBeNull();
   });
 
